--- conflicted
+++ resolved
@@ -14,25 +14,14 @@
 - API Changes
   - zipcollecting has now a factory method that can load multiple zip files as one
   - zipcollecting has now a factory method that can load all zip files at one
-<<<<<<< HEAD
-
-
-
-Next:
-- Zipcollector -> load all zipfiles
-  Zipcollector -> add tests
-  unittest read_index_files_for_filenames
-
-- coreg: "parent company" -> kann es sein, dass dies auch die mein company ist?
-=======
 - New
   - Filter for official tags only -> company specific tags
   - RawDataBag / JoinedDataBag have now copy_bag method
   - Zipcollector factory method new filter "post_load_filter"
 
->>>>>>> 06f5c7b3
 
 
+Next:
 - vlt switch um parallele verarbeitung komplett auszuschalten?
 - vlt switch maximale parallelität?
 
@@ -51,6 +40,8 @@
 - Pipelines: einfaches Konzept um Standard Flows zu kapseln
   z.B. Collector als Input bis zur Presentation
   -> z.B. für selektierte ciks daten so aufbereiten, dass sie alle vorhandenen Jahre in Spalten angezeigt werden
+
+- transform methode, z.b. um zu homogenisieren
 
 - update des config files
   fehlende Inhalte müssen gesetzt und auf default gesetzt werden, oder?
