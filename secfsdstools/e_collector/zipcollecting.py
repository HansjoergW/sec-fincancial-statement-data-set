--- conflicted
+++ resolved
@@ -14,10 +14,7 @@
 
 LOGGER = logging.getLogger(__name__)
 
-<<<<<<< HEAD
-=======
-
->>>>>>> 06f5c7b3
+
 class ZipCollector:
     """
     Reads all the data from a single zip file, resp. the folder containing the data in the
@@ -85,35 +82,6 @@
 
             configuration (Configuration, optional, None): configuration object
         """
-        return cls.get_zip_by_names(names=[name],
-                                    forms_filter=forms_filter,
-                                    stmt_filter=stmt_filter,
-                                    tag_filter=tag_filter,
-                                    configuration=configuration)
-
-    @classmethod
-    def get_zip_by_names(cls,
-                         names: List[str],
-                         forms_filter: Optional[List[str]] = None,
-                         stmt_filter: Optional[List[str]] = None,
-                         tag_filter: Optional[List[str]] = None,
-                         configuration: Optional[Configuration] = None):
-        """
-        creates a ZipReportReader instance for the given names of the zipfiles.
-        Args:
-            names (List[str]): names of the zipfiles (without the path)
-
-            forms_filter (List[str], optional, None):
-                List of forms that should be read (10-K, 10-Q, ...)
-
-            stmt_filter (List[str], optional, None):
-                List of stmts that should be read (BS, IS, ...)
-
-            tag_filter (List[str], optional, None:
-                List of tags that should be read (Assets, Liabilities, ...)
-
-            configuration (Configuration, optional, None): configuration object
-        """
         if configuration is None:
             configuration = ConfigurationManager.read_config_file()
 
@@ -171,33 +139,18 @@
                             tag_filter=tag_filter,
                             post_load_filter=post_load_filter)
 
-    @classmethod
-    def get_all_zips(cls,
-                        forms_filter: Optional[List[str]] = None,
-                        stmt_filter: Optional[List[str]] = None,
-                        tag_filter: Optional[List[str]] = None,
-                        configuration: Optional[Configuration] = None):
-        pass
-
     def __init__(self,
                  datapaths: List[str],
                  forms_filter: Optional[List[str]] = None,
                  stmt_filter: Optional[List[str]] = None,
-<<<<<<< HEAD
-                 tag_filter: Optional[List[str]] = None):
-=======
                  tag_filter: Optional[List[str]] = None,
                  post_load_filter: Optional[Callable[[RawDataBag], RawDataBag]] = None):
->>>>>>> 06f5c7b3
 
         self.datapaths = datapaths
         self.forms_filter = forms_filter
         self.stmt_filter = stmt_filter
         self.tag_filter = tag_filter
-<<<<<<< HEAD
-=======
         self.post_load_filter = post_load_filter
->>>>>>> 06f5c7b3
 
     def _multi_zipcollect(self) -> RawDataBag:
 
@@ -207,26 +160,18 @@
             return datapaths
 
         def process_element(datapath: str) -> RawDataBag:
-<<<<<<< HEAD
-            print(str)
-=======
             LOGGER.info("processing %s", datapath)
->>>>>>> 06f5c7b3
             collector = BaseCollector(datapath=datapath,
                                       stmt_filter=self.stmt_filter,
                                       tag_filter=self.tag_filter)
 
             sub_filter = ('form', 'in', self.forms_filter) if self.forms_filter else None
 
-<<<<<<< HEAD
-            return collector._collect(sub_df_filter=sub_filter)
-=======
             rawdatabag = collector.basecollect(sub_df_filter=sub_filter)
 
             if self.post_load_filter is not None:
                 rawdatabag = self.post_load_filter(rawdatabag)
             return rawdatabag
->>>>>>> 06f5c7b3
 
         def post_process(parts: List[RawDataBag]) -> List[RawDataBag]:
             # do nothing
