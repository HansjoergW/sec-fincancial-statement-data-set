"""
This module contains some basic filter implementations on the RawDataBag.

Note: the filters don't create new copies of the pandas dataset
"""
from typing import List

from secfsdstools.a_utils.basic import calculate_previous_period
from secfsdstools.d_container.databagmodel import RawDataBag
from secfsdstools.d_container.filter import FilterBase


class AdshRawFilter(FilterBase[RawDataBag]):
    """
    Filters the data by a list of adshs. This filter operates on the sub, pre_df and the num_df.
    """

    def __init__(self, adshs: List[str]):
        self.adshs = adshs

    def filter(self, databag: RawDataBag) -> RawDataBag:
        """
        filters the databag so that only datapoints of reports defined by the adshs list
        are contained.

        Args:
            databag(RawDataBag) : rawdatabag to apply the filter to

        Returns:
            RawDataBag: the databag with the filtered data
        """
        sub_filtered_for_adshs = databag.sub_df[databag.sub_df.adsh.isin(self.adshs)]
        pre_filtered_for_adshs = databag.pre_df[databag.pre_df.adsh.isin(self.adshs)]
        num_filtered_for_adshs = databag.num_df[databag.num_df.adsh.isin(self.adshs)]

        return RawDataBag.create(sub_df=sub_filtered_for_adshs,
                                 pre_df=pre_filtered_for_adshs,
                                 num_df=num_filtered_for_adshs)


class StmtRawFilter(FilterBase[RawDataBag]):
    """
    Filters the data by a list of statement type (BS, IS, CF, ...).
    This filter operates on the pre_df.
    """

    def __init__(self, stmts: List[str]):
        self.stmts = stmts

    def filter(self, databag: RawDataBag) -> RawDataBag:
        """
        filters the databag so that only datapoints of reports defined by the adshs list
        are contained.

        Args:
            databag(RawDataBag) : rawdatabag to apply the filter to

        Returns:
            RawDataBag: the databag with the filtered data
        """
        pre_filtered_for_stmts = databag.pre_df[databag.pre_df.stmt.isin(self.stmts)]

        return RawDataBag.create(sub_df=databag.sub_df,
                                 pre_df=pre_filtered_for_stmts,
                                 num_df=databag.num_df)


class ReportPeriodRawFilter(FilterBase[RawDataBag]):
    """
    Filters the data so that only datapoints are contained which ddate-attribute equals the
    period date of the report. Therefore, the filter operates on the num_df dataframe.
    """

    def filter(self, databag: RawDataBag) -> RawDataBag:
        """
        filter the databag so that only datapoints are contained which have a ddate-attribute
        that equals the period-attribute of the report.
        Args:
            databag(RawDataBag) : rawdatabag to apply the filter to

        Returns:
            RawDataBag: the databag with the filtered data
        """

        adsh_period_map = \
            databag.sub_df[['adsh', 'period']].set_index('adsh').to_dict()['period']

        mask = databag.num_df['adsh'].map(adsh_period_map) == databag.num_df['ddate']
        num_filtered_for_ddates = databag.num_df[mask]

        return RawDataBag.create(sub_df=databag.sub_df,
                                 pre_df=databag.pre_df,
                                 num_df=num_filtered_for_ddates)


class ReportPeriodAndPreviousPeriodRawFilter(FilterBase[RawDataBag]):
    """
    Filters the data so that only datapoints are contained which ddate-attribute equals the
    period date of the report or the period date of the previous (a year ago) report.
    Therefore, the filter operates on the num_df dataframe.
    """

    def filter(self, databag: RawDataBag) -> RawDataBag:
        """
        filter the databag so that only datapoints are contained which have a ddate-attribute
        that equals the period-attribute of the report or the period of the previous (a year ago)
        report.
        Args:
            databag(RawDataBag) : rawdatabag to apply the filter to

        Returns:
            RawDataBag: the databag with the filtered data
        """

        adsh_period_map = \
            databag.sub_df[['adsh', 'period']].set_index('adsh').to_dict()['period']

        # caculate the dates for the previous year
        adsh_previous_period_map = {adsh: calculate_previous_period(period)
                                    for adsh, period in adsh_period_map.items()}

        mask = (databag.num_df['adsh'].map(adsh_period_map) == databag.num_df['ddate']) | \
               (databag.num_df['adsh'].map(adsh_previous_period_map) == databag.num_df['ddate'])

        num_filtered_for_ddates = databag.num_df[mask]

        return RawDataBag.create(sub_df=databag.sub_df,
                                 pre_df=databag.pre_df,
                                 num_df=num_filtered_for_ddates)


class TagRawFilter(FilterBase[RawDataBag]):
    """
    Filters the data by a list of tags. This filter operates on the pre_df and the num_df.
    """

    def __init__(self, tags: List[str]):
        self.tags = tags

    def filter(self, databag: RawDataBag) -> RawDataBag:
        """
        filters the databag so that only datapoints are contained which have a tag-attribute
        that is in the provided list.
        Args:
            databag(RawDataBag) : rawdatabag to apply the filter to

        Returns:
            RawDataBag: the databag with the filtered data
        """
        pre_filtered_for_tags = databag.pre_df[databag.pre_df.tag.isin(self.tags)]
        num_filtered_for_tags = databag.num_df[databag.num_df.tag.isin(self.tags)]

        return RawDataBag.create(sub_df=databag.sub_df,
                                 pre_df=pre_filtered_for_tags,
                                 num_df=num_filtered_for_tags)


class MainCoregRawFilter(FilterBase[RawDataBag]):
    """
    Filters only for the main coreg entries (coreg == '')
    """

    def filter(self, databag: RawDataBag) -> RawDataBag:
        """
        filters the databag so that only the main coreg entries are contained
        (no data subsidiaries).
        Args:
            databag(RawDataBag) : rawdatabag to apply the filter to

        Returns:
            RawDataBag: the databag with the filtered data
        """
        num_filtered_for_main_coreg = databag.num_df[databag.num_df.coreg == '']

        return RawDataBag.create(sub_df=databag.sub_df,
                                 pre_df=databag.pre_df,
                                 num_df=num_filtered_for_main_coreg)


class OfficialTagsOnlyRawFilter(FilterBase[RawDataBag]):
    """
    Filters only the official tags. These are the tags that contain an official XBRL version
    within the version column. "inofficial" (resp. company specific) tags are identified with
    the version column containing the value of the adsh.
    """

    def filter(self, databag: RawDataBag) -> RawDataBag:
        """
        filters the databag so that official tags are contained.

        Args:
            databag(RawDataBag) : rawdatabag to apply the filter to

        Returns:
            RawDataBag: the databag with the filtered data
        """
        pre_filtered_for_tags = databag.pre_df[databag.pre_df.version != databag.pre_df.adsh]
        num_filtered_for_tags = databag.num_df[databag.num_df.version != databag.num_df.adsh]

        return RawDataBag.create(sub_df=databag.sub_df,
                                 pre_df=pre_filtered_for_tags,
                                 num_df=num_filtered_for_tags)


<<<<<<< HEAD
class USDOnlyFilter(FilterBase[RawDataBag]):
=======
class USDOnlyRawFilter(FilterBase[RawDataBag]):
>>>>>>> 9e87c2dc
    """
    Removes all entries which have a currency in the column uom that is not USD.
    """

    def filter(self, databag: RawDataBag) -> RawDataBag:
        """
        Removes all currency entries in the uom colum of the num_df that are not USD.

        Args:
            databag(RawDataBag) : rawdatabag to apply the filter to

        Returns:
            RawDataBag: the databag with the filtered data

        """
        mask_non_currency = databag.num_df.uom.str.len() > 3
        mask_usd_only = databag.num_df.uom == "USD"

        num_filtered_for_usd = databag.num_df[mask_non_currency | mask_usd_only]

        return RawDataBag.create(sub_df=databag.sub_df,
                                 pre_df=databag.pre_df,
                                 num_df=num_filtered_for_usd)<|MERGE_RESOLUTION|>--- conflicted
+++ resolved
@@ -202,11 +202,7 @@
                                  num_df=num_filtered_for_tags)
 
 
-<<<<<<< HEAD
-class USDOnlyFilter(FilterBase[RawDataBag]):
-=======
 class USDOnlyRawFilter(FilterBase[RawDataBag]):
->>>>>>> 9e87c2dc
     """
     Removes all entries which have a currency in the column uom that is not USD.
     """
