"""
Defines pipeline steps that help with applying the same pathfilter to mutilple subfolders
in parallel.
"""
import os
import shutil
from pathlib import Path
from typing import List, Callable

from secfsdstools.a_utils.fileutils import get_directories_in_directory
from secfsdstools.c_automation.automation_utils import delete_temp_folders
from secfsdstools.c_automation.task_framework import Task, \
<<<<<<< HEAD
    AbstractProcessPoolProcess, AbstractThreadProcess
=======
    AbstractThreadProcess
>>>>>>> 3bf9d241
from secfsdstools.c_index.indexdataaccess import ParquetDBIndexingAccessor
from secfsdstools.d_container.databagmodel import RawDataBag
from secfsdstools.e_collector.zipcollecting import ZipCollector
from secfsdstools.e_filter.joinedfiltering import StmtJoinedFilter
from secfsdstools.e_filter.rawfiltering import StmtRawFilter


def postloadfilter(databag: RawDataBag) -> RawDataBag:
    """
    defines a post pathfilter method that can be used by ZipCollectors.
    It combines the filters:
            ReportPeriodRawFilter, MainCoregRawFilter, USDOnlyRawFilter, OfficialTagsOnlyRawFilter
    """
    # pylint: disable=C0415
    from secfsdstools.e_filter.rawfiltering import ReportPeriodRawFilter, MainCoregRawFilter, \
        USDOnlyRawFilter, OfficialTagsOnlyRawFilter

    return databag[ReportPeriodRawFilter()][MainCoregRawFilter()][USDOnlyRawFilter()][
        OfficialTagsOnlyRawFilter()]


class AbstractFilterTask:
    """
    Abstract FilterTask provides some common basic features.
    Uses the ZipCollector to read the raw databags.
    """

    def __init__(self,
                 zip_file_name: str,
                 target_path: Path,
                 bag_type: str,  # raw or joined
                 stmts: List[str],
                 forms_filter=None,
                 post_load_filter: Callable[[RawDataBag], RawDataBag] = postloadfilter
                 ):
        """
        Constructor.

        Args:
            zip_file_name: name of the source file that shall be readed by the  zipcollector
            target_path: path to store the filtered bag to
            bag_type: bag type (either "row" or "joined") to save the data as
            stmts: stmts to pathfilter for ("BS", "IS", "CF", ...)
            forms_filter: defines which forms shall be loaded. default is ['10-K', '10-Q']
            post_load_filter: pathfilter method to be applied after loading of the zip file.
                              default postloadfilter applies ReportPeriodRawFilter,
                              MainCoregRawFilter, USDOnlyRawFilter, OfficialTagsOnlyRawFilter
        """
        if forms_filter is None:
            forms_filter = ['10-K', '10-Q']
        self.forms_filter = forms_filter
        self.post_load_filter = post_load_filter

        self.target_path = target_path
        self.stmts = stmts
        self.bag_type = bag_type

        self.zip_file_name = zip_file_name
        self.target_file_name = target_path.name
        self.tmp_path = target_path.parent / f"tmp_{self.target_file_name}"

    def commit(self):
        """
        we commit by renaming the tmp_path. This is an atomic action and either fails
        or succeeds. So if there is a tmp folder, we know that something failed and therefore,
        it is easy to recover and redo.
        """
        self.tmp_path.rename(self.target_path)
        return "success"

    def exception(self, exception) -> str:
        """ delete the temp folder. """
        shutil.rmtree(self.tmp_path, ignore_errors=True)
        return f"failed {exception}"


class FilterTask(AbstractFilterTask):
    """
    Basic Filter implementation which applys the configured pathfilter
    (as defined in the constructor).
    """

    def prepare(self):
        """ prepare the task -> create the tmp_dir. """
        self.tmp_path.mkdir(parents=True, exist_ok=False)

    def execute(self):
        """
        Uses the ZipCollector to read the input data and then applys the filters as defined
        in the constructor.
        Saves the result depending on the configuration either as raw or joined data bag in the
        defined target path.
        """
        raw_bag = ZipCollector.get_zip_by_name(name=self.zip_file_name,
                                               forms_filter=self.forms_filter,
                                               stmt_filter=self.stmts,
                                               post_load_filter=self.post_load_filter).collect()

        if self.bag_type.lower() == "raw":
            raw_bag.save(str(self.tmp_path))
        elif self.bag_type.lower() == "joined":
            joined_bag = raw_bag.join()
            joined_bag.save(str(self.tmp_path))
        else:
            raise ValueError("bag_type must be either raw or joined")

    def __str__(self) -> str:
        return f"FilterTask(filtered_path: {self.target_path})"


class ByStmtFilterTask(AbstractFilterTask):
    """
    Basic Filter implementation which applys the configured filters.

    Depending on the configuration, the results are either saved in raw or joined format.

    Moreover, the result is split up by stmt ("BS", "IS", "CF", ...) when being saved.
    """

    def prepare(self):
        """ prepare Task -> create the tmp_folders with subfolders for every stmt."""

        for stmt in self.stmts:
            (self.tmp_path / stmt).mkdir(parents=True, exist_ok=False)

    def execute(self):
        """
        Uses the ZipCollector to read the input data and then applys the filters as
        defined in the constructor.

        Saves the result depending on the configuration either as raw or joined data bag.

        Splits the results up by stmt ("BS", "IS", "CF", ...).

        """
        raw_bag = ZipCollector.get_zip_by_name(name=self.zip_file_name,
                                               forms_filter=self.forms_filter,
                                               stmt_filter=self.stmts,
                                               post_load_filter=self.post_load_filter).collect()

        if self.bag_type.lower() == "raw":
            self._execute_raw(raw_bag)
        elif self.bag_type.lower() == "joined":
            self._execute_joined(raw_bag)
        else:
            raise ValueError("bag_type must be either raw or joined")

    def _execute_raw(self, raw_bag: RawDataBag):
        for stmt in self.stmts:
            raw_bag[StmtRawFilter(stmts=[stmt])].save(str(self.tmp_path / stmt))

    def _execute_joined(self, raw_bag: RawDataBag):
        joined_bag = raw_bag.join()

        for stmt in self.stmts:
            joined_bag[StmtJoinedFilter(stmts=[stmt])].save(str(self.tmp_path / stmt))

    def __str__(self) -> str:
        return f"ByStmtFilterTask(filtered_path: {self.target_path})"


class FilterProcess(AbstractThreadProcess):
    """
    Applies basic filters on the raw indexed files and saves the result into the provided
    target_path.

    Does it per zip-file and can do it in parallel, depending on the parameter settings.

    Applies the basic filters as defined.
    """

    def __init__(self,
                 db_dir: str,
                 target_dir: str,
                 bag_type: str = "joined",  # raw or joined
                 file_type: str = "quarter",
                 save_by_stmt: bool = False,
                 stmts=None,
                 execute_serial: bool = False,
                 forms_filter=None,
                 post_load_filter: Callable[[RawDataBag], RawDataBag] = postloadfilter
                 ):
        """
        Constructor.

        Args:
            db_dir: directory of the sqlite-db file. Used to read the available zipfiles.
            target_dir: directory to where the results have to be written
            bag_type: either "raw" or "joined" and defines what bag-type shall be written.
                      default is "joined".
            file_type: the file type to be processed, default is "quarter"
            save_by_stmt: Flag to indicate whether the results should be split up by the stmt.
                          If it is true, subfolders for every stmt "BS", "IS", "CF", ... will be
                          created.
            stmts: The list of stmts that should be filtered: "BS", "IS", "CF", ... or none
            execute_serial: Flag to indicate whether the files should be process in serial manner.
            post_load_filter: postload-pathfilter function. Default is the defined
                              postloadfilter-function.
            forms_filter: defines which forms to laod (10-K, 10-Q, ...). Default is 10-K and 10-Q.
        """
        super().__init__(execute_serial=execute_serial,
                         chunksize=0)
        if forms_filter is None:
            forms_filter = ['10-K', '10-Q']

        self.forms_filter = forms_filter
        self.post_load_filter = post_load_filter

        self.stmts = ['BS', 'IS', 'CF', 'CP', 'CI', 'EQ']

        if stmts:
            self.stmts = stmts

        self.dbaccessor = ParquetDBIndexingAccessor(db_dir=db_dir)

        self.target_dir = target_dir
        self.file_type = file_type
        self.bag_type = bag_type
        self.save_by_stmt = save_by_stmt

    def _get_existing_filtered(self):
        return get_directories_in_directory(
            os.path.join(self.target_dir, self.file_type))

    def pre_process(self):
        """
        pre-processing: delete any existing tmpfolder in the target folder
        """
        delete_temp_folders(root_path=Path(self.target_dir) / self.file_type)

    def calculate_tasks(self) -> List[Task]:
        """
        Defines the zipfiles that have not yet been processed and creates appropriate
        processing FilterTasks for every unprocessed zipfile.

        Returns:
            List[Task]: List with Tasks.
        """
        existing = self._get_existing_filtered()
        available = self.dbaccessor.read_filenames_by_type(originFileType=self.file_type)

        missings = set(available) - set(existing)
        if self.save_by_stmt:
            return [ByStmtFilterTask(
                zip_file_name=missing,
                target_path=Path(self.target_dir) / self.file_type / missing,
                stmts=self.stmts,
                bag_type=self.bag_type,
                forms_filter=self.forms_filter,
                post_load_filter=self.post_load_filter
            )
                for missing in missings]

        return [FilterTask(
            zip_file_name=missing,
            target_path=Path(self.target_dir) / self.file_type / missing,
            stmts=self.stmts,
            bag_type=self.bag_type,
            forms_filter=self.forms_filter,
            post_load_filter=self.post_load_filter
        )
            for missing in missings]<|MERGE_RESOLUTION|>--- conflicted
+++ resolved
@@ -10,11 +10,7 @@
 from secfsdstools.a_utils.fileutils import get_directories_in_directory
 from secfsdstools.c_automation.automation_utils import delete_temp_folders
 from secfsdstools.c_automation.task_framework import Task, \
-<<<<<<< HEAD
-    AbstractProcessPoolProcess, AbstractThreadProcess
-=======
     AbstractThreadProcess
->>>>>>> 3bf9d241
 from secfsdstools.c_index.indexdataaccess import ParquetDBIndexingAccessor
 from secfsdstools.d_container.databagmodel import RawDataBag
 from secfsdstools.e_collector.zipcollecting import ZipCollector
@@ -176,7 +172,7 @@
         return f"ByStmtFilterTask(filtered_path: {self.target_path})"
 
 
-class FilterProcess(AbstractThreadProcess):
+class FilterProcess(AbstractProcessPoolProcess):
     """
     Applies basic filters on the raw indexed files and saves the result into the provided
     target_path.
