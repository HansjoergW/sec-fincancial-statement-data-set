--- conflicted
+++ resolved
@@ -65,11 +65,7 @@
      "name": "stderr",
      "output_type": "stream",
      "text": [
-<<<<<<< HEAD
-      "2023-11-24 11:22:56,183 [INFO] configmgt  reading configuration from C:\\Users\\hansj\\.secfsdstools.cfg\n"
-=======
       "2023-12-01 11:30:33,759 [INFO] configmgt  reading configuration from C:\\Users\\hansj\\.secfsdstools.cfg\n"
->>>>>>> 0b86b0fc
      ]
     }
    ],
@@ -103,11 +99,7 @@
     {
      "data": {
       "application/vnd.jupyter.widget-view+json": {
-<<<<<<< HEAD
-       "model_id": "33d3d94c66be4925bc8231ab77b0e82a",
-=======
        "model_id": "538927c396bf444da549b1748ffcec6f",
->>>>>>> 0b86b0fc
        "version_major": 2,
        "version_minor": 0
       },
@@ -156,11 +148,7 @@
     {
      "data": {
       "application/vnd.jupyter.widget-view+json": {
-<<<<<<< HEAD
-       "model_id": "8aefdca512464fc6a112942d1ca299f0",
-=======
        "model_id": "a25e1a06e0724e24bfe8d41a3c344a2f",
->>>>>>> 0b86b0fc
        "version_major": 2,
        "version_minor": 0
       },
@@ -200,11 +188,7 @@
   },
   {
    "cell_type": "code",
-<<<<<<< HEAD
-   "execution_count": 4,
-=======
    "execution_count": 7,
->>>>>>> 0b86b0fc
    "id": "ae10ee12-4208-4b29-8869-16c34e7095ef",
    "metadata": {
     "tags": []
@@ -213,11 +197,7 @@
     {
      "data": {
       "application/vnd.jupyter.widget-view+json": {
-<<<<<<< HEAD
-       "model_id": "f20f58d82db24097888d5e7d972297d3",
-=======
        "model_id": "52c38e6588bc4c03a2eba16e920b961a",
->>>>>>> 0b86b0fc
        "version_major": 2,
        "version_minor": 0
       },
