Todos
------

New Release
- adapt readme
- adapt notebooks
- in gitpages branch
    - adapt release notes
    - adapt index
- adapt releases in project.toml
- merge back into main

v.1.2.0
<<<<<<< HEAD
New
- USDonlyFilter
- BS Standardizer
- Standardizer Basic
- bulk processing examples

todo:
- evtl. sollte jede Regel noch eine "Explanation" bekommen. Ein Text, der die Regel spezifisch erklärt,
  nicht allgemein wie in description.
=======
- USDOnlyRawFilter
- MainCoregFilter -> MainCoregRawFilter
- OfficialTagsOnlyFilter -> OfficialTagsOnlyRawFilter
- Alle Filter auch für Joined
- Notebook: Bulk Processing -> einen grossen Datensatz für BS
>>>>>>> 9e87c2dc


Next:
- vlt switch um parallele verarbeitung komplett auszuschalten?
- vlt switch maximale parallelität?

- new notebook, examples
  -> reading primary financial statements for a single report, display BS, IS, CF for a report
  -> analyse changes in one Tag for one company
  -> compare basic data of two companies

- Supporting Dataset with notes -> V.2

- Es wäre gut, wenn der StandardStatementPresenter noch eine Kolonne "year", noch welcher auch sortiert ist
  die sortierung über adsh alleine ermöglicht keine sauber sortierung pro jahr
  man könnte hierfür auch das report year aus sub verwenden

- Pipelines: einfaches Konzept um Standard Flows zu kapseln
  z.B. Collector als Input bis zur Presentation
  -> z.B. für selektierte ciks daten so aufbereiten, dass sie alle vorhandenen Jahre in Spalten angezeigt werden

- transform methode, z.b. um zu homogenisieren

- update des config files
  fehlende Inhalte müssen gesetzt und auf default gesetzt werden, oder?
  überflüssige Inhalte müssen entfernt werden
  -> Im Moment noch nicht notwendig -> würde erst notwendig, falls
     Optionen nicht mehr benützt werden

- in company collector -> eine sicht für sämtlich Jahre zeigen -> mit Jahren als spalten, aber
   - versuchen die selben Tags zu zeigen, notfalls mit null...
   - reihenfolge könnte ein problem sein

- - warning, falls daten nicht indexiert sind
    -> Hinweis Message beim Laden der Config
    -> config for autocheck to download / autodownload

- using sourcery ai to improve code
  -> see PR in Fork https://github.com/pikki622/sec-fincancial-statement-data-set/pulls

later
-build timeline for company
-correct quarter naming -> was meine ich damit?
-db-version for updates

features
- Example Notebooks
  - example report reading
  - example zip reading
  - example extension -> z.B. db access / erweiteren reader

build, release & docu
- coverage report padge



Checkout für Visualisierung
- https://gist.github.com/mwouts/a2de16feb90d33fd89334fb09f62742f
- https://www.linkedin.com/pulse/interactive-dataframes-jupyter-google-colab-vs-code-pycharm-wouts/?trk=articles_directory
- https://pbpython.com/dataframe-gui-overview.html


Ideen
-----
- export excel
- cli
- https://streamlit.io/ ui


look at
-------
- https://pypi.org/project/edgartools/1.6.0/
<|MERGE_RESOLUTION|>--- conflicted
+++ resolved
@@ -11,24 +11,21 @@
 - merge back into main
 
 v.1.2.0
-<<<<<<< HEAD
-New
-- USDonlyFilter
-- BS Standardizer
-- Standardizer Basic
-- bulk processing examples
-
-todo:
-- evtl. sollte jede Regel noch eine "Explanation" bekommen. Ein Text, der die Regel spezifisch erklärt,
-  nicht allgemein wie in description.
-=======
 - USDOnlyRawFilter
 - MainCoregFilter -> MainCoregRawFilter
 - OfficialTagsOnlyFilter -> OfficialTagsOnlyRawFilter
 - Alle Filter auch für Joined
 - Notebook: Bulk Processing -> einen grossen Datensatz für BS
->>>>>>> 9e87c2dc
 
+
+v.1.3.0
+New
+- BS Standardizer
+- Standardizer Basic
+
+todo:
+- evtl. sollte jede Regel noch eine "Explanation" bekommen. Ein Text, der die Regel spezifisch erklärt,
+  nicht allgemein wie in description.
 
 Next:
 - vlt switch um parallele verarbeitung komplett auszuschalten?
